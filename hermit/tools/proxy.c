--- conflicted
+++ resolved
@@ -221,11 +221,7 @@
 	char monitor_str[MAX_PATH];
 	char chardev_file[MAX_PATH];
 	char* qemu_str = "qemu-system-x86_64";
-<<<<<<< HEAD
-	char* qemu_argv[] = {qemu_str, "-s", "-nographic", "-smp", "1", "-m", "2G", "-net", "nic,model=rtl8139", "-net", hostfwd, "-chardev", chardev_file, "-device", "pci-serial,chardev=gnc0", "-monitor", monitor_str, "-kernel", loader_path, "-initrd", path, NULL, NULL, NULL, NULL, NULL, NULL, NULL};
-=======
 	char* qemu_argv[] = {qemu_str, "-nographic", "-smp", "1", "-m", "2G", "-net", "nic,model=rtl8139", "-net", hostfwd, "-chardev", chardev_file, "-device", "pci-serial,chardev=gnc0", "-monitor", monitor_str, "-kernel", loader_path, "-initrd", path, "-s", NULL, NULL, NULL, NULL, NULL, NULL, NULL};
->>>>>>> b59a5e66
 
 	str = getenv("HERMIT_CPUS");
 	if (str)
