--- conflicted
+++ resolved
@@ -44,10 +44,7 @@
 fsgsbase = []
 
 [dev-dependencies]
-<<<<<<< HEAD
-=======
 x86 = { version = "0.35.*", default-features = false }
->>>>>>> 5472637b
 float-cmp = "0.8.0"
 
 [target.'cfg(target_arch = "x86_64")'.dev-dependencies.x86]
